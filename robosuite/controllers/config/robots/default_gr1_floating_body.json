--- conflicted
+++ resolved
@@ -17,10 +17,7 @@
                 "orientation_limits": null,
                 "uncouple_pos_ori": true,
                 "input_type": "delta",
-<<<<<<< HEAD
-=======
                 "input_ref_frame": "base",
->>>>>>> 439c05f1
                 "interpolation": null,
                 "ramp_ratio": 0.2,
                 "gripper": {
@@ -43,10 +40,7 @@
                 "orientation_limits": null,
                 "uncouple_pos_ori": true,
                 "input_type": "delta",
-<<<<<<< HEAD
-=======
                 "input_ref_frame": "base",
->>>>>>> 439c05f1
                 "interpolation": null,
                 "ramp_ratio": 0.2,
                 "gripper": {
